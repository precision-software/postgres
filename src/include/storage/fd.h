--- conflicted
+++ resolved
@@ -44,11 +44,7 @@
 #define FD_H
 
 #include <dirent.h>
-<<<<<<< HEAD
-#include "c.h"
-=======
 #include <fcntl.h>
->>>>>>> fcb21b3a
 
 typedef enum RecoveryInitSyncMethod
 {
@@ -180,16 +176,12 @@
 									  int elevel);
 extern int	FreeDir(DIR *dir);
 
-/*
- * Operations to allow use of a plain kernel FD, with automatic cleanup.
- * Deprecated, use PathNameOpenTempFile() instead.
- */
+/* Operations to allow use of a plain kernel FD, with automatic cleanup. */
 extern int	OpenTransientFile(const char *fileName, int fileFlags);
 extern int	OpenTransientFilePerm(const char *fileName, int fileFlags, mode_t fileMode);
 extern int	CloseTransientFile(int fd);
 
-/*
- * If you've really really gotta have a plain kernel FD, use this. */
+/* If you've really really gotta have a plain kernel FD, use this. */
 extern int	BasicOpenFile(const char *fileName, int fileFlags);
 extern int	BasicOpenFilePerm(const char *fileName, int fileFlags, mode_t fileMode);
 
